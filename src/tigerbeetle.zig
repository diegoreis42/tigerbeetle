--- conflicted
+++ resolved
@@ -204,14 +204,6 @@
 };
 
 comptime {
-<<<<<<< HEAD
-    if (builtin.target.os.tag != .linux and !builtin.target.isDarwin()) {
-        @compileError("linux or macos required for io");
-    }
-
-    // We require little-endian architectures everywhere for efficient network deserialization:
-    if (builtin.target.cpu.arch.endian() != .Little) {
-=======
     const target = builtin.target;
 
     if (target.os.tag != .linux and !target.isDarwin() and target.os.tag != .windows) {
@@ -220,7 +212,6 @@
 
     // We require little-endian architectures everywhere for efficient network deserialization:
     if (target.cpu.arch.endian() != .Little) {
->>>>>>> 977e3e5f
         @compileError("big-endian systems not supported");
     }
 }