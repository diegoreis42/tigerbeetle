const std = @import("std");
const builtin = @import("builtin");
const assert = std.debug.assert;
const os = std.os;

const FIFO = @import("fifo.zig").FIFO;
const IO_Linux = @import("io/linux.zig").IO;
const IO_Darwin = @import("io/darwin.zig").IO;
<<<<<<< HEAD
=======
const IO_Windows = @import("io/windows.zig").IO;
>>>>>>> 977e3e5f

pub const IO = switch (builtin.target.os.tag) {
    .linux => IO_Linux,
    .windows => IO_Windows,
    .macos, .tvos, .watchos, .ios => IO_Darwin,
    else => @compileError("IO is not supported for platform"),
};

pub fn buffer_limit(buffer_len: usize) usize {
    // Linux limits how much may be written in a `pwrite()/pread()` call, which is `0x7ffff000` on
    // both 64-bit and 32-bit systems, due to using a signed C int as the return value, as well as
    // stuffing the errno codes into the last `4096` values.
    // Darwin limits writes to `0x7fffffff` bytes, more than that returns `EINVAL`.
    // The corresponding POSIX limit is `std.math.maxInt(isize)`.
    const limit = switch (builtin.target.os.tag) {
        .linux => 0x7ffff000,
        .macos, .ios, .watchos, .tvos => std.math.maxInt(i32),
        else => std.math.maxInt(isize),
    };
    return std.math.min(limit, buffer_len);
}

test "I/O" {
    _ = @import("io/test.zig");
}<|MERGE_RESOLUTION|>--- conflicted
+++ resolved
@@ -6,10 +6,7 @@
 const FIFO = @import("fifo.zig").FIFO;
 const IO_Linux = @import("io/linux.zig").IO;
 const IO_Darwin = @import("io/darwin.zig").IO;
-<<<<<<< HEAD
-=======
 const IO_Windows = @import("io/windows.zig").IO;
->>>>>>> 977e3e5f
 
 pub const IO = switch (builtin.target.os.tag) {
     .linux => IO_Linux,
